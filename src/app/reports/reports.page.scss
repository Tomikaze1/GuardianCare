<<<<<<< HEAD
/* Variables */
:root {
  --ion-color-safe: #2dd36f;
  --ion-color-warning: #ffc409;
  --ion-color-danger: #eb445a;
  --ion-color-medium: #92949c;
  --border-radius: 12px;
  --box-shadow: 0 4px 16px rgba(0, 0, 0, 0.1);
  --form-spacing: 16px;
}

/* Content */
ion-content {
  --background: #f8f9fa;
  --padding-start: 16px;
  --padding-end: 16px;
  --padding-top: 16px;
  --padding-bottom: 16px;
}

/* Header */
ion-toolbar {
  --background: #428cff;
  --color: white;
  
  ion-title {
    font-weight: 500;
    text-align: center;
    
    ion-icon {
      margin-right: 8px;
      vertical-align: middle;
    }
  }
}

/* Segment Control */
.segment-container {
  margin-bottom: 24px;
  
  ion-segment {
    --background: white;
    border-radius: var(--border-radius);
    box-shadow: var(--box-shadow);
    padding: 4px;
    
    ion-segment-button {
      --color: var(--ion-color-medium);
      --color-checked: white;
      --background-checked: #428cff;
      --border-radius: 8px;
      --padding-top: 8px;
      --padding-bottom: 8px;
      min-width: 120px;
      
      ion-icon {
        margin-right: 6px;
      }
    }
  }
}

/* Form Container */
.form-container {
  max-width: 800px;
  margin: 0 auto;
  
  .form-header {
    text-align: center;
    margin-bottom: 24px;
    
    h2 {
      font-weight: 600;
      color: #2c3e50;
      margin-bottom: 8px;
      font-size: 1.5rem;
    }
    
    p {
      color: var(--ion-color-medium);
      font-size: 1rem;
    }
  }
  
  .form-list {
    background: transparent;
    padding: 0;
  }
  
  .form-field {
    --background: white;
    --border-radius: var(--border-radius);
    --padding-start: 16px;
    --padding-end: 16px;
    margin-bottom: var(--form-spacing);
    box-shadow: var(--box-shadow);
    
    ion-label {
      font-weight: 500;
      color: #4a5568;
      margin-bottom: 8px;
      
      .required {
        color: var(--ion-color-danger);
      }
    }
    
    ion-input, ion-textarea, ion-select {
      --padding-start: 0;
    }
  }
  
  .media-section {
    background: white;
    border-radius: var(--border-radius);
    padding: 16px;
    margin-bottom: var(--form-spacing);
    box-shadow: var(--box-shadow);
    
    ion-label {
      display: block;
      font-weight: 500;
      color: #4a5568;
      margin-bottom: 12px;
    }
    
    .media-buttons {
      display: flex;
      gap: 8px;
      
      ion-button {
        --border-radius: 20px;
        --padding-start: 12px;
        --padding-end: 12px;
        margin: 0;
      }
    }
  }
  
  .anonymous-toggle {
    --background: transparent;
    --border-radius: var(--border-radius);
    margin-bottom: 24px;
    
    ion-checkbox {
      margin-right: 12px;
    }
  }
  
  ion-button[type="submit"] {
    --border-radius: var(--border-radius);
    margin-top: 16px;
    height: 48px;
    font-weight: 500;
  }
}

/* History Container */
.history-container {
  max-width: 1000px;
  margin: 0 auto;
  
  .history-header {
    margin-bottom: 24px;
    
    h2 {
      font-weight: 600;
      color: #2c3e50;
      margin-bottom: 16px;
      font-size: 1.5rem;
    }
    
    .history-controls {
      display: flex;
      gap: 12px;
      align-items: center;
      
      ion-searchbar {
        flex: 1;
        --background: white;
        --border-radius: var(--border-radius);
        --box-shadow: var(--box-shadow);
        padding: 0;
      }
      
      ion-select {
        --background: white;
        --border-radius: var(--border-radius);
        min-width: 160px;
      }
    }
  }
  
  .empty-state {
    text-align: center;
    padding: 40px 20px;
    
    ion-icon {
      font-size: 64px;
      color: var(--ion-color-medium);
      margin-bottom: 16px;
      opacity: 0.5;
    }
    
    h3 {
      font-weight: 600;
      color: #2c3e50;
      margin-bottom: 8px;
    }
    
    p {
      color: var(--ion-color-medium);
      margin-bottom: 24px;
    }
    
    ion-button {
      --border-radius: var(--border-radius);
    }
  }
  
  .reports-list {
    background: transparent;
    
    .report-card {
      --background: white;
      --border-radius: var(--border-radius);
      --padding-start: 0;
      margin-bottom: 12px;
      box-shadow: var(--box-shadow);
      
      .report-icon {
        width: 48px;
        height: 48px;
        border-radius: 12px;
        display: flex;
        align-items: center;
        justify-content: center;
        margin: 16px;
        background: var(--ion-color-primary);
        
        ion-icon {
          color: white;
          font-size: 24px;
        }
      }
      
      .report-content {
        margin: 16px 16px 16px 0;
        
        h3 {
          font-weight: 600;
          margin-bottom: 8px;
          color: #2c3e50;
          font-size: 1.1rem;
        }
        
        .report-meta {
          display: flex;
          align-items: center;
          gap: 8px;
          margin-bottom: 8px;
          
          ion-badge {
            font-weight: 500;
            font-size: 0.75rem;
          }
          
          .report-date {
            font-size: 0.8rem;
            color: var(--ion-color-medium);
          }
        }
        
        .report-excerpt {
          font-size: 0.9rem;
          color: #4a5568;
          margin: 0;
          line-height: 1.4;
        }
      }
    }
  }
}

/* Priority Colors */
.priority-low {
  color: var(--ion-color-safe);
}

.priority-medium {
  color: var(--ion-color-warning);
}

.priority-high, .priority-critical {
  color: var(--ion-color-danger);
  font-weight: 500;
}

/* Responsive Adjustments */
@media (max-width: 768px) {
  .history-controls {
    flex-direction: column;
    
    ion-searchbar, ion-select {
      width: 100%;
    }
  }
  
  .form-container .form-header h2,
  .history-container .history-header h2 {
    font-size: 1.3rem;
  }
}

@media (max-width: 480px) {
  .segment-container ion-segment {
    ion-segment-button {
      min-width: auto;
      
      ion-label {
        display: none;
      }
    }
  }
  
  .form-container {
    .form-field,
    .media-section {
      --padding-start: 12px;
      --padding-end: 12px;
    }
    
    .media-buttons {
      flex-direction: column;
      
      ion-button {
        width: 100%;
      }
    }
  }
}

/* Dark Mode Support */
@media (prefers-color-scheme: dark) {
  ion-content {
    --background: #1a1a1a;
  }
  
  .form-field,
  .media-section,
  ion-segment,
  ion-searchbar,
  ion-select,
  .report-card {
    --background: #2d2d2d;
    color: white;
  }
  
  .form-header h2,
  .history-header h2,
  .report-content h3 {
    color: white;
  }
  
  .report-excerpt,
  .form-header p {
    color: #b0b0b0;
  }
  
  .priority-low,
  .priority-medium,
  .priority-high,
  .priority-critical {
    filter: brightness(1.2);
  }
=======
:host {
  --ion-background-color: #f0f2f5;
  --ion-text-color: #1e1e1e;
  --ion-color-primary: #3b82f6; // Blue
  --ion-color-secondary: #64748b; // Slate
  --ion-color-warning: #f59e0b;
  --ion-color-danger: #ef4444;
  --ion-color-success: #10b981;
  --ion-color-medium: #6b7280;
  --ion-color-light: #f3f4f6;
  --ion-color-dark: #111827;
}

ion-header,
ion-toolbar {
  background: #1e3a8a; // deep blue
  color: white;
  --color: white;
}

ion-title {
  display: flex;
  align-items: center;
  gap: 0.5rem;
  font-weight: 600;
}

.segment-container {
  background-color: #e0e7ff;
  padding: 10px;
  border-radius: 8px;
  margin-bottom: 1rem;
}

ion-segment-button {
  color: #1e3a8a;
  font-weight: bold;
}

ion-segment-button.ion-activated {
  background-color: #1e40af;
  color: #ffffff;
}

.form-container,
.history-container {
  background: #ffffff;
  border-radius: 10px;
  padding: 1rem;
  box-shadow: 0 2px 8px rgba(0, 0, 0, 0.05);
}

.form-header h2,
.history-header h2 {
  color: #1e40af;
}

.form-header p {
  color: #4b5563;
  font-size: 0.95rem;
}

.form-list ion-item {
  background: transparent;
}

.form-field ion-label {
  font-weight: 600;
  color: #374151;
}

.required {
  color: #ef4444;
  font-weight: bold;
}

.priority-low {
  color: #10b981;
}
.priority-medium {
  color: #f59e0b;
}
.priority-high {
  color: #ef4444;
}
.priority-critical {
  color: #991b1b;
  font-weight: bold;
}

.media-section {
  margin-top: 1rem;
}

.media-buttons {
  display: flex;
  gap: 1rem;
  margin-top: 0.5rem;
}

.anonymous-toggle {
  margin-top: 1rem;
  background: #f9fafb;
  border-radius: 8px;
}

ion-button {
  font-weight: bold;
}

.reports-list .report-card {
  background: #f9fafb;
  border-radius: 10px;
  margin-bottom: 10px;
}

.report-icon {
  width: 48px;
  height: 48px;
  border-radius: 50%;
  color: white;
  display: flex;
  align-items: center;
  justify-content: center;
  font-size: 20px;
  margin-right: 12px;
}

.report-content h3 {
  margin: 0;
  font-size: 1rem;
  font-weight: 600;
  color: #1f2937;
}

.report-meta {
  display: flex;
  justify-content: space-between;
  align-items: center;
  font-size: 0.8rem;
  color: #6b7280;
  margin: 5px 0;
}

.report-excerpt {
  font-size: 0.85rem;
  color: #4b5563;
}

.empty-state {
  text-align: center;
  color: #9ca3af;
  padding: 2rem 1rem;
}

.empty-state ion-icon {
  font-size: 48px;
  color: #cbd5e1;
  margin-bottom: 1rem;
>>>>>>> a12f7cfa
}<|MERGE_RESOLUTION|>--- conflicted
+++ resolved
@@ -1,4 +1,4 @@
-<<<<<<< HEAD
+
 /* Variables */
 :root {
   --ion-color-safe: #2dd36f;
@@ -374,7 +374,8 @@
   .priority-critical {
     filter: brightness(1.2);
   }
-=======
+}
+
 :host {
   --ion-background-color: #f0f2f5;
   --ion-text-color: #1e1e1e;
@@ -534,5 +535,4 @@
   font-size: 48px;
   color: #cbd5e1;
   margin-bottom: 1rem;
->>>>>>> a12f7cfa
 }